package com.github.pyenvpipeline.jenkins;

import com.github.pyenvpipeline.jenkins.steps.WithPythonEnvStep;
import hudson.*;
import hudson.model.Run;
import hudson.model.TaskListener;
import hudson.tools.ToolDescriptor;
import hudson.tools.ToolInstallation;
import hudson.util.ArgumentListBuilder;
import hudson.util.LogTaskListener;
import org.jenkinsci.plugins.durabletask.BourneShellScript;
import org.jenkinsci.plugins.durabletask.Controller;
import org.jenkinsci.plugins.durabletask.DurableTask;
import org.jenkinsci.plugins.durabletask.WindowsBatchScript;
import org.jenkinsci.plugins.workflow.steps.StepContext;

import java.io.ByteArrayOutputStream;
import java.io.PrintStream;
import java.io.Serializable;
import java.util.*;
import java.util.logging.Level;
import java.util.logging.Logger;
import java.util.regex.Pattern;


public class VirtualenvManager implements Serializable {

    private static final Logger LOGGER = Logger.getLogger(VirtualenvManager.class.getName());
    private static final List<String> ENVVARS_TO_IGNORE = Arrays.asList("HUDSON_COOKIE");
    private static HashMap<String, EnvVars> virtualenvMap = new HashMap<>();

    private static VirtualenvManager instance;
    private List<? extends AbstractVirtualenvFactory> factories;

    private VirtualenvManager() {
        // This represents the priority order of the factories to be applied
        // We will use Tool first, Managed second, etc
        factories = Arrays.asList(
            new ToolVirtualenv.Factory(),
            new ManagedVirtualenv.Factory(),
            new WorkspaceVirtualenv.Factory()
        );
    }

    public static VirtualenvManager getInstance() {
        if (instance == null) {
            instance = new VirtualenvManager();
        }

        return instance;
    }

    public EnvVars getVirtualEnvEnvVars(WithPythonEnvStep step, StepContext stepContext) throws Exception {
        String withPythonEnvBlockArgument = step.getPythonInstallation();
        EnvVars result = virtualenvMap.get(step.getPythonInstallation());

        if (result == null) {
            StepContextWrapper stepContextWrapper = createStepContextWrapper(stepContext);
            AbstractVirtualenv abstractVirtualenv = generateVirtualenv(withPythonEnvBlockArgument, stepContextWrapper);

            if (abstractVirtualenv != null) {
                LOGGER.info("abstractVirtualenv: " + abstractVirtualenv.toString());
                if (!stepContext.get(FilePath.class).child(abstractVirtualenv.getVirtualEnvPath()).exists()) {

                    if (abstractVirtualenv.canCreate()) {
                        createPythonEnv(stepContext, abstractVirtualenv);
                    }
                }

                result = diffEnvironments(stepContextWrapper, abstractVirtualenv.getVirtualEnvPath());
            } else {
                stepContextWrapper.logger().println("Could not determine virtualenv for argument \"" + withPythonEnvBlockArgument + "\"" );
            }
        }

        return result;
    }

    private String runCommandList(ArgumentListBuilder command, StepContext stepContext) throws Exception {
        // TODO: Rewrite this to work with DurableTask
        ByteArrayOutputStream outputBaos = new ByteArrayOutputStream();

        Launcher launcher = stepContext.get(Launcher.class);

        Launcher.ProcStarter procStarter = launcher.launch();
        procStarter.cmds(command);
        procStarter.stderr(outputBaos);
        procStarter.stdout(outputBaos);

        Proc proc = procStarter.start();

        int exitCode = proc.join();

        Run run = stepContext.get(Run.class);
        String capturedOutput = outputBaos.toString(run.getCharset().name());

        if (exitCode != 0) {
            String errorMessage = "Error while creating virtualenv: " + capturedOutput;
            stepContext.onFailure(new AbortException(errorMessage));
            LOGGER.warning(errorMessage);
        } else {
            LOGGER.fine(capturedOutput);
            LOGGER.info("Created virtualenv");
        }

        return capturedOutput;
    }

    private void createPythonEnv(StepContext stepContext, AbstractVirtualenv abstractVirtualenv) throws Exception{
        ArgumentListBuilder command = getCreateVirtualEnvCommand(abstractVirtualenv);
        runCommandList(command, stepContext);
    }

    protected ArgumentListBuilder getCreateVirtualEnvCommand(AbstractVirtualenv abstractVirtualenv) throws Exception {
        String fullQualifiedDirectoryName = abstractVirtualenv.getVirtualEnvPath();
        String pythonCommandPath = abstractVirtualenv.getPythonInstallationPath();
        LOGGER.info("Creating virtualenv at " + fullQualifiedDirectoryName + " using Python installation " +
                "found at " + pythonCommandPath);

        // Checking version of python
        ArgumentListBuilder versionChecker = new ArgumentListBuilder();
        versionChecker.add(commandPath);
        versionChecker.add("--version");
        String versionOutput = runCommandList(versionChecker, context);

        String[] outputPortions = versionOutput.split(Pattern.quote(" "));
        String versionPortion = outputPortions[outputPortions.length-1];
        String[] versionsPortions = versionPortion.split(Pattern.quote("."));

        boolean prePEP405 = true;

        if (versionsPortions.length >= 3) {
            Integer major = Integer.parseInt(versionsPortions[0]);
            Integer minor = Integer.parseInt(versionsPortions[1]);

            if ((major > 3) || ((major == 3) && (minor >= 6))) {
                prePEP405 = false;
            }
        }

<<<<<<< HEAD
        // Composing command
        ArgumentListBuilder command = new ArgumentListBuilder();
        command.add(commandPath);

        if (prePEP405) {
            command.add("-m");
            command.add("virtualenv");
            command.add("--python="+commandPath);
        } else {
            command.add("-m");
            command.add("venv");
        }

=======
        command.add(pythonCommandPath);
        command.add("-m");
        command.add("virtualenv");
        command.add("--python="+pythonCommandPath);
>>>>>>> 01029485
        command.add(fullQualifiedDirectoryName);

        return command;
    }

    private DurableTask getVirtualenvDurableTask(String directoryName, boolean isUnix) {
        if (isUnix) {
            return getVirtualenvUnixDurableTask(directoryName);
        } else {
            return getVirtualenvWindowsDurableTask(directoryName);
        }
    }

    private WindowsBatchScript getVirtualenvWindowsDurableTask(String directoryName) {
        String script = "@CALL \"" + directoryName + "\\Scripts\\activate.bat\"\nSET";
        return new WindowsBatchScript(script);
    }

    private BourneShellScript getVirtualenvUnixDurableTask(String directoryName) {
        String script = ". " + directoryName + "/bin/activate; env";
        return new BourneShellScript(script);
    }

    private DurableTask getPreVirtualenvTask(boolean isUnix) {
        if (isUnix) {
            return getUnixPreVirtualenvTask();
        } else {
            return getWindowsPreVirtualenvTask();
        }
    }

    private WindowsBatchScript getWindowsPreVirtualenvTask() {
        return new WindowsBatchScript("SET");
    }

    private BourneShellScript getUnixPreVirtualenvTask() {
        return new BourneShellScript("env");
    }

    private EnvVars fromEnvOutput(String commandOutput) {
        EnvVars result = new EnvVars();

        for (String line: commandOutput.split(Pattern.quote("\n"))) {

            boolean skip = false;

            for (String envVarToIgnore : ENVVARS_TO_IGNORE) {
                skip = line.contains(envVarToIgnore);

                if (skip) {
                    break;
                }
            }

            if (!skip) {
                result.addLine(line);
            }
        }

        return result;
    }

    private StepContextWrapper createStepContextWrapper(StepContext stepContext) throws Exception {
        boolean isUnix = stepContext.get(Launcher.class).isUnix();
        EnvVars envVars = stepContext.get(EnvVars.class);
        String workspace = envVars.get("WORKSPACE");

        String directoryCharacter = isUnix ? "/" : "\\";

        if (!workspace.endsWith(directoryCharacter)) {
            workspace += directoryCharacter;
        }

        return new StepContextWrapper(stepContext, isUnix, workspace);
    }

    protected AbstractVirtualenv generateVirtualenv(String withPythonEnvBlockArgument, StepContextWrapper stepContextWrapper) throws Exception {

        AbstractVirtualenv result = null;

        for (AbstractVirtualenvFactory factory : factories) {
            if (factory.canBeBuilt(withPythonEnvBlockArgument, stepContextWrapper)) {
                result = factory.build(withPythonEnvBlockArgument, stepContextWrapper);
                break;
            }
        }

        return result;
    }

    private String runTaskAndCapture(DurableTask task, StepContext context) throws Exception {
        task.captureOutput();

        FilePath filePath = context.get(FilePath.class);
        Launcher launcher = context.get(Launcher.class);

        Controller controller = task.launch(context.get(EnvVars.class), filePath, launcher, context.get(TaskListener.class));

        Integer exitCode = null;

        do {
            Thread.sleep(100);
            exitCode = controller.exitStatus(filePath, launcher);
        } while(exitCode == null);

       return new String(controller.getOutput(filePath, launcher), context.get(Run.class).getCharset());
    }

    protected EnvVars diffEnvironments(StepContextWrapper stepContextWrapper, String relativeDir) throws Exception {
        StepContext stepContext = stepContextWrapper.getStepContext();
        Launcher launcher = stepContext.get(Launcher.class);

        DurableTask preEnvChangeTask = getPreVirtualenvTask(launcher.isUnix());
        String preEnvChangeOutput = runTaskAndCapture(preEnvChangeTask, stepContext);
        EnvVars preEnvChange = fromEnvOutput(preEnvChangeOutput);

        DurableTask activateTask = getVirtualenvDurableTask(relativeDir, launcher.isUnix());
        String postChangeOutput = runTaskAndCapture(activateTask, stepContext);
        EnvVars postEnvChange = fromEnvOutput(postChangeOutput);

        EnvVars result = new EnvVars();

        for (Map.Entry<String, String> entry : postEnvChange.entrySet()) {
            String originalValue = preEnvChange.get(entry.getKey());

            if (entry.getKey().equals("PATH")) {
                // This is so we comply with how Jenkins expects the PATH variable to be modified within the
                // pipeline. We also know that the PATH variable is present in any circumstance, as well as
                // changed by virtualenv.
                String pathAddition = processPathValues(originalValue, entry.getValue(), stepContextWrapper);
                result.put("PATH+PYTHON", pathAddition);
            } else {
                if (originalValue == null || !originalValue.equals(entry.getValue())) {
                    result.put(entry.getKey(), entry.getValue());
                }
            }
        }
        return result;
    }

    protected String processPathValues(String originalPath, String newPath, StepContextWrapper stepContextWrapper) throws Exception {
        List<String> newPortions = new ArrayList<>();
        String pathSeparator = stepContextWrapper.isUnix() ? getUnixPathSeparator() : getWindowsPathSeparator();

        List<String> originalPathEntries = new ArrayList<>(Arrays.asList(originalPath.split(pathSeparator)));
        List<String> newPathEntries = new ArrayList<>(Arrays.asList(newPath.split(pathSeparator)));

        // It appears that virtualenv modifies the PATH variable by appending the path to the appropriate virtualenv
        // folder to the front of the path variable. In order to grab these values, we will pop the front of the new
        // path off, until the first values of both lists match.

        while (!originalPathEntries.get(0).equals(newPathEntries.get(0))) {
            String entry = newPathEntries.remove(0);
            newPortions.add(entry);
        }

        StringBuilder builder = new StringBuilder();

        for (String pathPortion: newPortions) {
            builder.append(pathPortion);
            builder.append(pathSeparator);
        }

        String result = builder.toString();

        if (result.length() > 1) {
            result =  result.substring(0, result.length() - pathSeparator.length());
        }

        return result;
    }

    private String getWindowsPathSeparator() {
        return ";";
    }

    private String getUnixPathSeparator() {
        return ":";
    }

}<|MERGE_RESOLUTION|>--- conflicted
+++ resolved
@@ -138,7 +138,6 @@
             }
         }
 
-<<<<<<< HEAD
         // Composing command
         ArgumentListBuilder command = new ArgumentListBuilder();
         command.add(commandPath);
@@ -151,13 +150,6 @@
             command.add("-m");
             command.add("venv");
         }
-
-=======
-        command.add(pythonCommandPath);
-        command.add("-m");
-        command.add("virtualenv");
-        command.add("--python="+pythonCommandPath);
->>>>>>> 01029485
         command.add(fullQualifiedDirectoryName);
 
         return command;
